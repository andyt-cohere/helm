import json
import requests
from typing import List

from helm.common.cache import CacheConfig
from helm.common.request import (
    wrap_request_time,
    EMBEDDING_UNAVAILABLE_REQUEST_RESULT,
    Request,
    RequestResult,
    GeneratedOutput,
    Token,
)
from .client import CachingClient, truncate_sequence
from .cohere_utils import get_cohere_url


class CohereClient(CachingClient):
    """
    Leverages the chat endpoint: https://docs.cohere.com/reference/chat

    Cohere models will only support chat soon: https://docs.cohere.com/docs/migrating-from-cogenerate-to-cochat
    """
    ORGANIZATION: str = "cohere"
    CHAT_ENDPOINT: str = "chat"

    def __init__(self, api_key: str, cache_config: CacheConfig):
        super().__init__(cache_config=cache_config)
        self.api_key: str = api_key

    def _validate_request(self, request: Request):
        assert (
            1 <= request.num_completions <= 1
        ), f"Invalid num_completions: {request.num_completions}. Cohere chat only supports 1 completion at a time."
        assert 0.0 <= request.temperature <= 1.0, f"Invalid temperature: {request.temperature}. Valid range: [0, 1]"
        assert (
            0 <= request.top_k_per_token <= 500
        ), f"Invalid top_k_per_token: {request.top_k_per_token}. Valid range: [0..500]"
        assert 0.0 <= request.top_p <= 1.0, f"Invalid top_p: {request.top_p}. Valid range: [0,1]"
        assert 0.0 <= request.frequency_penalty <= 1.0, f"Invalid frequency_penalty: {request.frequency_penalty}. Valid range: [0,1]"
        assert 0.0 <= request.presence_penalty <= 1.0, f"Invalid presence_penalty: {request.presence_penalty}. Valid range: [0,1]"
        assert 0 <= len(request.stop_sequences) <= 5, f"Invalid length of stop_sequences: {request.stop_sequences}. Up to 5 strings permitted."

    def make_request(self, request: Request) -> RequestResult:
        if request.embedding:
            return EMBEDDING_UNAVAILABLE_REQUEST_RESULT
        self._validate_request(request)
    
        raw_request = {
            "model": request.model_engine,
            "message": request.prompt,
            "max_tokens": request.max_tokens,
            # Setting prompt truncation to off will throw an error if a prompt with too many tokens is passed in
            # This will avoid silent, unexpected behaviour with truncation
            "prompt_truncation": "OFF",
            "temperature": request.temperature,
            "k": request.top_k_per_token,
            "p": request.top_p,
            "frequency_penalty": request.frequency_penalty,
            "presence_penalty": request.presence_penalty,
            "stop_sequences": request.stop_sequences,
        }

        try:

            def do_it():
                """
                Send the request to the Cohere Chat API. Responses will be structured like this:
                cohere.Chat {
                    message: What's up?
                    text: Hey there! How's it going? I'm doing well, thank you for asking 😊.
                    ...
                }
                """
                # Cohere has a Python SDK, but it requires additional post-processing to convert their response
                # objects (`Generations`) to JSON, the form the cache expects the responses to be in.
                response = requests.request(
                    method="POST",
                    url=get_cohere_url(CohereClient.CHAT_ENDPOINT),
                    headers={
                        "Authorization": f"BEARER {self.api_key}",
                        "Content-Type": "application/json",
                    },
                    data=json.dumps(raw_request),
                )
                result = json.loads(response.text)
                assert "text" in result, f"Response does not contain text: {result}"
                return result

            response, cached = self.cache.get(raw_request, wrap_request_time(do_it))
        except (requests.exceptions.RequestException, AssertionError) as e:
            error: str = f"CohereClient error: {e}"
            return RequestResult(success=False, cached=False, error=error, completions=[], embedding=[])

<<<<<<< HEAD
        # Cohere chat only supports 1 completion at a time
        # Furthermore, it does not support likelihoods, or return tokens (just text)
        dummy_log_prob = 0.0
        dummy_tokens = []

        completions: List[Sequence] = []
        completion: Sequence = Sequence(text=response["text"], logprob=dummy_log_prob, tokens=dummy_tokens)
        completion = truncate_sequence(completion, request)
        completions.append(completion)
=======
        completions: List[GeneratedOutput] = []
        for generation in response["generations"]:
            # From https://docs.cohere.ai/generate-reference, "the likelihood refers to the average log-likelihood
            # of the entire specified string..." What we want is the sum of the log probabilities of all tokens.
            sequence_logprob: float = 0
            tokens: List[Token] = []
            for token_likelihood in generation["token_likelihoods"]:
                # Cohere does not return the log likelihood for the first token
                # when `echo_prompt=True` or `return_likelihoods` is "ALL".
                logprob: float = token_likelihood.get("likelihood", 0)
                sequence_logprob += logprob

                tokens.append(Token(text=token_likelihood["token"], logprob=logprob))

            sequence_text: str = generation["text"]
            if request.echo_prompt and request.max_tokens > 0:
                # Cohere does not prepend the original prompt to the output sequence when
                # `return_likelihoods` is "ALL" and `max_tokens` is greater than 0.
                sequence_text = request.prompt + sequence_text

            completion: GeneratedOutput = GeneratedOutput(text=sequence_text, logprob=sequence_logprob, tokens=tokens)
            completion = truncate_sequence(completion, request)
            completions.append(completion)
>>>>>>> c63a1b44

        return RequestResult(
            success=True,
            cached=cached,
            request_time=response["request_time"],
            request_datetime=response["request_datetime"],
            completions=completions,
            embedding=[],
        )<|MERGE_RESOLUTION|>--- conflicted
+++ resolved
@@ -21,6 +21,7 @@
 
     Cohere models will only support chat soon: https://docs.cohere.com/docs/migrating-from-cogenerate-to-cochat
     """
+
     ORGANIZATION: str = "cohere"
     CHAT_ENDPOINT: str = "chat"
 
@@ -37,15 +38,21 @@
             0 <= request.top_k_per_token <= 500
         ), f"Invalid top_k_per_token: {request.top_k_per_token}. Valid range: [0..500]"
         assert 0.0 <= request.top_p <= 1.0, f"Invalid top_p: {request.top_p}. Valid range: [0,1]"
-        assert 0.0 <= request.frequency_penalty <= 1.0, f"Invalid frequency_penalty: {request.frequency_penalty}. Valid range: [0,1]"
-        assert 0.0 <= request.presence_penalty <= 1.0, f"Invalid presence_penalty: {request.presence_penalty}. Valid range: [0,1]"
-        assert 0 <= len(request.stop_sequences) <= 5, f"Invalid length of stop_sequences: {request.stop_sequences}. Up to 5 strings permitted."
+        assert (
+            0.0 <= request.frequency_penalty <= 1.0
+        ), f"Invalid frequency_penalty: {request.frequency_penalty}. Valid range: [0,1]"
+        assert (
+            0.0 <= request.presence_penalty <= 1.0
+        ), f"Invalid presence_penalty: {request.presence_penalty}. Valid range: [0,1]"
+        assert (
+            0 <= len(request.stop_sequences) <= 5
+        ), f"Invalid length of stop_sequences: {request.stop_sequences}. Up to 5 strings permitted."
 
     def make_request(self, request: Request) -> RequestResult:
         if request.embedding:
             return EMBEDDING_UNAVAILABLE_REQUEST_RESULT
         self._validate_request(request)
-    
+
         raw_request = {
             "model": request.model_engine,
             "message": request.prompt,
@@ -92,41 +99,17 @@
             error: str = f"CohereClient error: {e}"
             return RequestResult(success=False, cached=False, error=error, completions=[], embedding=[])
 
-<<<<<<< HEAD
         # Cohere chat only supports 1 completion at a time
         # Furthermore, it does not support likelihoods, or return tokens (just text)
         dummy_log_prob = 0.0
-        dummy_tokens = []
+        dummy_tokens: List[Token] = []
 
-        completions: List[Sequence] = []
-        completion: Sequence = Sequence(text=response["text"], logprob=dummy_log_prob, tokens=dummy_tokens)
+        completions: List[GeneratedOutput] = []
+        completion: GeneratedOutput = GeneratedOutput(
+            text=response["text"], logprob=dummy_log_prob, tokens=dummy_tokens
+        )
         completion = truncate_sequence(completion, request)
         completions.append(completion)
-=======
-        completions: List[GeneratedOutput] = []
-        for generation in response["generations"]:
-            # From https://docs.cohere.ai/generate-reference, "the likelihood refers to the average log-likelihood
-            # of the entire specified string..." What we want is the sum of the log probabilities of all tokens.
-            sequence_logprob: float = 0
-            tokens: List[Token] = []
-            for token_likelihood in generation["token_likelihoods"]:
-                # Cohere does not return the log likelihood for the first token
-                # when `echo_prompt=True` or `return_likelihoods` is "ALL".
-                logprob: float = token_likelihood.get("likelihood", 0)
-                sequence_logprob += logprob
-
-                tokens.append(Token(text=token_likelihood["token"], logprob=logprob))
-
-            sequence_text: str = generation["text"]
-            if request.echo_prompt and request.max_tokens > 0:
-                # Cohere does not prepend the original prompt to the output sequence when
-                # `return_likelihoods` is "ALL" and `max_tokens` is greater than 0.
-                sequence_text = request.prompt + sequence_text
-
-            completion: GeneratedOutput = GeneratedOutput(text=sequence_text, logprob=sequence_logprob, tokens=tokens)
-            completion = truncate_sequence(completion, request)
-            completions.append(completion)
->>>>>>> c63a1b44
 
         return RequestResult(
             success=True,
