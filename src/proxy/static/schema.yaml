--- conflicted
+++ resolved
@@ -298,11 +298,12 @@
   - name: efficiency_detailed
     display_name: Efficiency
     description: The efficiency of the model across both training and inference.
-<<<<<<< HEAD
     metrics:
       - name: inference_runtime
         split: ${main_split}
       - name: inference_idealized_runtime
+        split: ${main_split}
+      - name: inference_denoised_runtime
         split: ${main_split}
       - name: training_co2_cost
         split: ${main_split}
@@ -312,15 +313,6 @@
     metrics:
       - name: bits_per_byte
         split: ${main_split}
-=======
-    metric_names:
-      - inference_runtime
-      - inference_idealized_runtime
-      - inference_denoised_runtime
-      - training_co2_cost
-    perturbation_names:
-      - null
->>>>>>> 049471ec
 
   - name: code
     metrics:
@@ -349,6 +341,15 @@
         split: ${main_split}
       - name: monte_carlo_entropy
         split: ${main_split}
+
+  - name: efficiency
+    metrics:
+      - name: inference_runtime
+        split: test
+      - name: inference_idealized_runtime
+        split: test
+      - name: inference_denoised_runtime
+        split: test
 
 scenario_groups:
   - name: code_apps
@@ -777,22 +778,13 @@
   - name: summarization_xsum
     display_name: XSUM
     description: The XSUM benchmark for text summarization of BBC news articles (Narayan et al., 2018).
-<<<<<<< HEAD
     metric_groups:
       - generation_extended
     environment:
       main_name: rouge_2
       main_split: test
-=======
-    split: test
-    metric_names:
-      - rouge_2
   - name: synthetic_efficiency
     display_name: Synthetic efficiency
     description: Scenario introduced in this work to better understand inference runtime performance of various models.
-    split: test
-    metric_names:
-      - inference_runtime
-      - inference_idealized_runtime
-      - inference_denoised_runtime
->>>>>>> 049471ec
+    metric_groups:
+      - efficiency