from typing import List, Dict

from common.cache import Cache
from common.request import Request, RequestResult, Sequence, Token
from common.tokenization_request import (
    TokenizationRequest,
    TokenizationRequestResult,
    DecodeRequest,
    DecodeRequestResult,
)
from .client import Client


class TogetherClient(Client):
    """
    Client for the models where we evaluate offline. Since the queries are handled offline, the `TogetherClient` just
    checks if the request/result is cached. We return the result if it's in the cache. Otherwise, we return an error.
    """

    @staticmethod
    def convert_to_raw_request(request: Request) -> Dict:
        # Uses the same parameter names as the OpenAI API: https://beta.openai.com/docs/api-reference/completions
        return {
            "engine": request.model_engine,
            "prompt": request.prompt,
            "temperature": request.temperature,
            "n": request.num_completions,
            "max_tokens": request.max_tokens,
            "best_of": request.top_k_per_token,
            "logprobs": request.top_k_per_token,
            "stop": request.stop_sequences or None,
            "echo": request.echo_prompt,
            "top_p": request.top_p,
        }

    def __init__(self, cache_path: str):
        self.cache = Cache(cache_path)

    def make_request(self, request: Request) -> RequestResult:
        raw_request = TogetherClient.convert_to_raw_request(request)
        cache_key: Dict = Client.make_cache_key(raw_request, request)

        try:

            def do_it():
                raise RuntimeError(
                    f"The result has not been uploaded to the cache ({self.cache.cache_path}) "
                    f"for the following request: {cache_key}"
                )

            response, cached = self.cache.get(cache_key, do_it)
        except RuntimeError as e:
            error: str = f"TogetherClient error: {e}"
            return RequestResult(success=False, cached=False, error=error, completions=[])

        # Expect the result to be structured the same way as a response from OpenAI API.
        completions: List[Sequence] = []
        for raw_completion in response["choices"]:
            sequence_logprob = 0
            tokens: List[Token] = []

            raw_data = raw_completion["logprobs"]
            for text, logprob, top_logprobs in zip(
                raw_data["tokens"], raw_data["token_logprobs"], raw_data["top_logprobs"]
            ):
<<<<<<< HEAD
                # `stop` sequences are not supported for the initial batch of responses.
                # TODO: Remove the following check, once `stop` is supported.
                if any(stop in text for stop in request.stop_sequences):
                    break

=======
>>>>>>> d85d0317
                tokens.append(Token(text=text, logprob=logprob or 0, top_logprobs=dict(top_logprobs or {})))
                sequence_logprob += logprob or 0

            completion = Sequence(
                text=raw_completion["text"],
                logprob=sequence_logprob,
                tokens=tokens,
                finish_reason={"reason": raw_completion["finish_reason"]},
            )
            completions.append(completion)

        batch_performance_metadata: Dict = response["request_time"]
        return RequestResult(
            success=True,
            cached=cached,
            request_time=0,
            completions=completions,
            batch_size=batch_performance_metadata["batch_size"],
            batch_request_time=batch_performance_metadata["batch_time"],
        )

    def tokenize(self, request: TokenizationRequest) -> TokenizationRequestResult:
        raise NotImplementedError("Use the HuggingFaceClient to tokenize.")

    def decode(self, request: DecodeRequest) -> DecodeRequestResult:
        raise NotImplementedError("Use the HuggingFaceClient to decode.")<|MERGE_RESOLUTION|>--- conflicted
+++ resolved
@@ -63,14 +63,6 @@
             for text, logprob, top_logprobs in zip(
                 raw_data["tokens"], raw_data["token_logprobs"], raw_data["top_logprobs"]
             ):
-<<<<<<< HEAD
-                # `stop` sequences are not supported for the initial batch of responses.
-                # TODO: Remove the following check, once `stop` is supported.
-                if any(stop in text for stop in request.stop_sequences):
-                    break
-
-=======
->>>>>>> d85d0317
                 tokens.append(Token(text=text, logprob=logprob or 0, top_logprobs=dict(top_logprobs or {})))
                 sequence_logprob += logprob or 0
 
