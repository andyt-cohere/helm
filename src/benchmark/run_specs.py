--- conflicted
+++ resolved
@@ -12,11 +12,8 @@
 from .scenario import ScenarioSpec
 from .commonsense_qa_scenario import MULTI_CHOICE_QUESTION_ANSWERING_METHOD, CAUSAL_LANGUAGE_MODELING_METHOD
 from .raft_scenario import get_raft_instructions
-<<<<<<< HEAD
 from .numeracy_scenario import get_numeracy_adapter_spec, RELTYPE_INFO
-=======
 from .run_expander import RUN_EXPANDERS
->>>>>>> 35d678c6
 
 
 def get_scenario_spec1() -> ScenarioSpec:
@@ -93,58 +90,7 @@
 ############################################################
 
 
-<<<<<<< HEAD
-def construct_run_specs(spec: ObjectSpec) -> List[RunSpec]:
-    """
-    Takes a specification (name, args) and returns a list of `RunSpec`s.
-    """
-    # Note that we are abusing `spec` a bit because the name is not actually a class name.
-    name = spec.class_name
-    args = spec.args
-
-    # Place these alphabetically
-    if name == "boolq":
-        return [get_boolq_spec()]
-    if name == "boolq_contrast_sets":
-        return [get_boolq_contrast_sets_spec()]
-    if name == "copyright":
-        return [get_copyright_spec(**args)]
-    if name == "lpm":
-        return [get_lpm_spec(**args)]
-    if name == "numeracy":
-        return [get_numeracy_spec(**args)]
-    if name == "mmlu":
-        return [get_mmlu_spec(**args)]
-    if name == "narrativeqa":
-        return [get_narrativeqa_spec()]
-    if name == "commonsense_qa":
-        return [get_commonsense_qa_spec(**args)]
-    if name == "quac":
-        return [get_quac_spec()]
-    if name == "wiki":
-        return [get_wiki_spec(**args)]
-    if name == "babi_qa":
-        return [get_babi_qa_spec(**args)]
-    if name == "real_toxicity_prompts":
-        return [get_real_toxicity_prompts_spec()]
-    if name == "simple1":
-        return [get_run_spec1()]
-    if name == "twitter_aae":
-        return [get_twitter_aae_spec(**args)]
-    if name == "natural_qa":
-        return [get_natural_qa_spec(**args)]
-    if name == "the_pile":
-        return [get_the_pile_spec(**args)]
-    if name == "raft":
-        return [get_raft_spec(**args)]
-
-    raise ValueError(f"Unknown run spec: {spec}")
-
-
-def get_run_spec1() -> RunSpec:
-=======
 def get_simple1_spec() -> RunSpec:
->>>>>>> 35d678c6
     """An run spec for debugging."""
     return RunSpec(
         name="simple1",
@@ -870,6 +816,7 @@
     "twitter_aae": get_twitter_aae_spec,
     "gsm": get_gsm_spec,
     "natural_qa": get_natural_qa_spec,
+    "numeracy": get_numeracy_spec,
     "the_pile": get_the_pile_spec,
     "raft": get_raft_spec,
     "synthetic_reasoning": get_synthetic_reasoning_spec,
