import json
import pandas
import numpy as np
import os
import pickle

import spacy
import subprocess
import sys
from typing import List, Dict
from collections import defaultdict

# Need to check spacy module is downloaded before importing DataStatsMetric
if not spacy.util.is_package("en_core_web_sm"):
    subprocess.check_call([sys.executable, "-m", "spacy", "download", "en_core_web_sm"])

from summ_eval.data_stats_metric import DataStatsMetric

from benchmark.adapter import AdapterSpec, RequestState, ScenarioState
from common.hierarchical_logger import hlog
from common.general import ensure_file_downloaded
from .metric import Metric, MetricResult
from .metric_name import MetricName
from .metric_service import MetricService
from .basic_metrics import get_rouge_function
from .statistic import Stat
from .summac.model_summac import SummaCZS
from bert_score import BERTScorer


QAFACTEVAL_CODALAB_LINK: str = (
    "https://worksheets.codalab.org/rest/bundles/0xf4de83c1f0d34d7999480223e8f5ab87/contents/blob/"
)
HUMAN_EVAL_CODALAB_LINK: str = (
    "https://worksheets.codalab.org/rest/bundles/0x3fb04ae3ae024c369d048f6c2cdf16cb/"
    "contents/blob/codalab_merged_results/{file_name}"
)


class SummarizationMetric(Metric):
    """Summarization Metrics

    This class computes the following standard summarization metrics
        1. Rouge (1,2,L)
        2. Extractiveness (coverage, density, novel n-grams)
        3. Compression
        4. Faithfulness (SummaC)
    """

    def __init__(self, task: str, device: str = "cpu"):
        self.rouge_fns = {
            "rouge_1": get_rouge_function("rouge1"),
            "rouge_2": get_rouge_function("rouge2"),
            "rouge_l": get_rouge_function("rougeL"),
        }
        self.data_stats_metric = DataStatsMetric()
<<<<<<< HEAD
        self.humaneval = self._load_humaneval(task)
        self.qafacteval = self._load_qafacteval(task)
=======
        self.task: str = task
        self.qa_fact_eval = None
>>>>>>> 36b2e413

        if device == "cpu":
            self.compute_faithfulness = False
            self.compute_bertscore = False
        else:
            self.compute_bertscore = True
            self.bert_scorer = BERTScorer(
                model_type="microsoft/deberta-large-mnli", lang="en", rescale_with_baseline=True, device=device
            )
            # Need GPU for faithfulness metrics since they are model-based.
            self.compute_faithfulness = True
            self.summac = SummaCZS(granularity="sentence", model_name="vitc", imager_load_cache=False, device=device)

    def _load_qafacteval(self, eval_cache_path: str):
        target_path: str = os.path.join(eval_cache_path, "qafacteval.pk")
        ensure_file_downloaded(source_url=QAFACTEVAL_CODALAB_LINK, target_path=target_path)

        with open(target_path, "rb") as fin:
            qafacteval_scores = pickle.load(fin)

        self.qa_fact_eval = qafacteval_scores[self.task]

    def _load_humaneval(self, task: str) -> Dict:
        """
        Load all human evaluation data cached on CodaLab into a single dictionary

        key: (metric_type: str, model_name: str, output_summary: str)
        value: corresponding score: float
        """
        if "cnndm" in task:
            dataset = "cnndm"
        elif "xsum" in task:
            dataset = "xsum"
        else:
            raise ValueError

        all_humaneval_scores = dict()
        for shots in [0, 5]:
            with tempfile.TemporaryDirectory() as tmpdir:
                score_analyzer = SummarizationHumanEvalAnalyzer(dataset, tmpdir, shots=shots)
                for (model_name, input_id, output_text), score in score_analyzer.faithfulness_full.items():
                    all_humaneval_scores[("faithfulness", model_name, input_id, output_text)] = score
                for (model_name, input_id, output_text), score in score_analyzer.relevance_full.items():
                    all_humaneval_scores[("relevance", model_name, input_id, output_text)] = score
                for (model_name, input_id, output_text), score in score_analyzer.coherence_full.items():
                    all_humaneval_scores[("coherence", model_name, input_id, output_text)] = score
        return all_humaneval_scores

    def evaluate(
        self, scenario_state: ScenarioState, metric_service: MetricService, eval_cache_path: str, parallelism: int
    ) -> MetricResult:
        if self.compute_faithfulness:
            # When running with a GPU and parallelism > 1, errors with "...in layer_norm
            # return torch.layer_norm(input, normalized_shape, weight, bias, eps, torch.backends.cudnn.enabled)
            # RuntimeError: expected scalar type Float but found Half".
            hlog(
                f"Setting parallelism from {parallelism} to 1, since "
                f"evaluating faithfulness with parallelism > 1 errors."
            )
            parallelism = 1

        return super().evaluate(scenario_state, metric_service, eval_cache_path, parallelism=parallelism)

    def _compute_rouge(self, refs: List[str], pred: str) -> Dict[str, float]:
        metrics: Dict[str, float] = {}

        for metric, metric_fn in self.rouge_fns.items():
            metrics[metric] = np.max([metric_fn(ref, pred) for ref in refs])

        return metrics

    def _compute_data_stats(self, inp: str, pred: str) -> Dict[str, float]:
        stats = self.data_stats_metric.evaluate_example(pred, inp)
        return {
            "summarization_coverage": stats["coverage"],
            "summarization_density": stats["density"],
            "summarization_compression": stats["compression"],
        }

    def _compute_faithfulness_scores(self, inp: str, pred: str) -> Dict[str, float]:
        return {"summac": self.summac.score_one(inp, pred)["score"]}

    def _compute_bert_score(self, refs: List[str], pred: str) -> Dict[str, float]:
        p, r, f = self.bert_scorer.score([pred], [refs])
        return {"BERTScore-P": p[0].item(), "BERTScore-R": r[0].item(), "BERTScore-F": f[0].item()}

    def _remove_braces(self, text):
        if text.startswith("{"):
            text = text[1:]
        if text.endswith("}"):
            text = text[:-1]
        return text

    def evaluate_generation(
        self,
        adapter_spec: AdapterSpec,
        request_state: RequestState,
        metric_service: MetricService,
        eval_cache_path: str,
    ) -> List[Stat]:

        refs: List[str] = [self._remove_braces(x.output) for x in request_state.instance.references]
        inp: str = self._remove_braces(request_state.instance.input)

        assert request_state.result is not None
        pred: str = self._remove_braces(request_state.result.completions[0].text.strip())

        result: List[Stat] = []

        try:
            # get human evaluation scores if they exist
            model_name = adapter_spec.model.replace("/", "_")
            for metric_name in ["faithfulness", "relevance", "coherence"]:
                val = self.humaneval[(metric_name, model_name, request_state.instance.id, pred)]
                result.append(Stat(MetricName(f"HumanEval-{metric_name}")).add(float(val)))
        except KeyError:
            pass

        try:
            # get qafacteval scores if they exist
            if self.qa_fact_eval is None:
                self._load_qafacteval(eval_cache_path)
            assert self.qa_fact_eval is not None
            model_name = adapter_spec.model.replace("/", "_")
            val = self.qa_fact_eval[model_name][(request_state.instance.id, pred)]
            result.append(Stat(MetricName("QAFactEval")).add(float(val)))
        except KeyError:
            pass

        # Compute rouge metrics
        result.extend([Stat(MetricName(name)).add(float(val)) for name, val in self._compute_rouge(refs, pred).items()])

        # Compute data stats
        result.extend(
            [Stat(MetricName(name)).add(float(val)) for name, val in self._compute_data_stats(inp, pred).items()]
        )

        # Compute faithfulness metric(s)
        if self.compute_faithfulness:
            result.extend(
                [
                    Stat(MetricName(name)).add(float(val))
                    for name, val in self._compute_faithfulness_scores(inp, pred).items()
                ]
            )

        # Compute BERTScore
        if self.compute_bertscore:
            result.extend(
                [Stat(MetricName(name)).add(float(val)) for name, val in self._compute_bert_score(refs, pred).items()]
            )

        return result


<<<<<<< HEAD
def _paired_bootstrap_test(treatment: list, control: list, nboot: int = 10000):
=======
HUMAN_EVAL_CODALAB_LINK: str = (
    "https://worksheets.codalab.org/rest/bundles/0x3fb04ae3ae024c369d048f6c2cdf16cb/"
    "contents/blob/codalab_merged_results/{file_name}"
)


def _paired_bootstrap_test(treatment_list: list, control_list: list, nboot: int = 10000):
>>>>>>> 36b2e413
    """
    Computes paired bootstrap test for the Hypothesis: treament > control

    Args:
        treatment: list of float, representing results of treament (better model results)
        control: list of float, representing results of control (worse model results)
        nboot: int, number of bootstraps to perform
    """
    treatment = np.array(treatment_list)
    control = np.array(control_list)
    delta = treatment.mean() - control.mean()
    sample_idx = np.random.choice(np.arange(len(treatment)), size=(nboot, len(treatment)))
    boot_treatment = treatment[sample_idx]
    boot_control = control[sample_idx]
    diff = boot_treatment.mean(axis=1) - boot_control.mean(axis=1)
    return (diff > 2 * delta).mean()


class SummarizationHumanEvalAnalyzer:
    """
    Analyzes the human evaluation data of on summarization datasets

    1. loads human evaluation data from CodaLab
    2. averages and report {faithfulness, relevance, coherence} scores
    3. compute paired bootstrap test for all pairwise model comparison
    """

    def __init__(self, dataset: str, eval_download_path: str, shots: int):
        self.dataset = dataset
        self.eval_download_path = eval_download_path
        self.shots = shots
        os.makedirs(eval_download_path, exist_ok=True)
        self.load_humaneval_data()

    def load_humaneval_data(self):
        filename = f"{self.dataset}_{self.shots}shots.csv"

        tasks_by_id = defaultdict(list)

        download_filename = HUMAN_EVAL_CODALAB_LINK.format(file_name=filename)
        filename = os.path.join(self.eval_download_path, filename)
        ensure_file_downloaded(source_url=download_filename, target_path=filename)
        mturk_data = pandas.read_csv(filename)
        for i, row in mturk_data.iterrows():
            tasks_by_id[row.HITId].append(row)

        self.faithfulness = defaultdict(list)
        self.faithfulness_full = dict()
        for idx, tasks in tasks_by_id.items():
            scores = []
            for task in tasks:
                # Faithfulness is evaluated as a binary choice
                # False -> not Faithful
                # True -> Faithful
                scores.append(1 if task["Answer.consistency.consistent"] else 0)
            self.faithfulness_full[(task["Input.model_name"], task["Input.id"], task["Input.output_text"])] = np.mean(
                scores
            )
            self.faithfulness[task["Input.model_name"]].append(np.mean(scores))

        self.coherence = defaultdict(list)
        self.coherence_full = dict()
        for idx, tasks in tasks_by_id.items():
            scores = []
            for task in tasks:
                # Coherence is evaluated on a 1 to 5 Likert scale.
                # 1 -> least coherent
                # 5 -> most coherent
                for i in range(1, 6):
                    if task[f"Answer.coherence.cohere_{i}"]:
                        scores.append(i)
                        break
            self.coherence_full[(task["Input.model_name"], task["Input.id"], task["Input.output_text"])] = np.mean(
                scores
            )
            self.coherence[task["Input.model_name"]].append(np.mean(scores))

        self.relevance = defaultdict(list)
        self.relevance_full = dict()
        for idx, tasks in tasks_by_id.items():
            scores = []
            for task in tasks:
                # Relevance is evaluated on a 1 to 5 Likert scale.
                # 1 -> least relevant
                # 5 -> most relevant
                for i in range(1, 6):
                    if task[f"Answer.relevance.rel_{i}"]:
                        scores.append(i)
                        break
            self.relevance_full[(task["Input.model_name"], task["Input.id"], task["Input.output_text"])] = np.mean(
                scores
            )
            self.relevance[task["Input.model_name"]].append(np.mean(scores))

    def _compute_average(self, scores: dict):
        """
        Computes average for each entry in a {model_name: score_list} dict
        """
        return [(x, np.mean(y)) for x, y in scores.items()]

    def print_summary(self):
        assert self.faithfulness
        assert self.coherence
        assert self.relevance

        print("FAITHFULNESS")
        for model, score in self._compute_average(self.faithfulness):
            print(f"{model:40}: {score:.4f}")
        print("=" * 40)

        print("RELEVANCE")
        for model, score in self._compute_average(self.relevance):
            print(f"{model:40}: {score:.4f}")
        print("=" * 40)

        print("COHERENCE")
        for model, score in self._compute_average(self.relevance):
            print(f"{model:40}: {score:.4f}")
        print("=" * 40)

    def dump_test_result(self, output_file_path: str):
        """
        Dumps pair-wise model comparison results (based on paired bootstrap test) into a json file.

        Output format:
        {
            "faithfulness":[
                {"model1": ..., "model2": ..., "p value: ...}
            ]
            "relevance": ...,
            "coherence": ...
        }

        Args:
            output_file_path: str, path to the output json file
        """
        assert self.faithfulness
        assert self.coherence
        assert self.relevance

        output_pvalues = defaultdict(list)

        avg_faithful_scores = self._compute_average(self.faithfulness)
        sorted_models, _ = zip(*sorted(avg_faithful_scores, key=lambda x: x[1], reverse=True))
        for i, best_model in enumerate(sorted_models):
            for other_model in sorted_models[i + 1 :]:
                p_value = _paired_bootstrap_test(self.faithfulness[best_model], self.faithfulness[other_model])
                output_pvalues["faithfulness"].append({"model1": best_model, "model2": other_model, "p value": p_value})

        avg_relevance_scores = self._compute_average(self.relevance)
        sorted_models, _ = zip(*sorted(avg_relevance_scores, key=lambda x: x[1], reverse=True))
        for i, best_model in enumerate(sorted_models):
            for other_model in sorted_models[i + 1 :]:
                p_value = _paired_bootstrap_test(self.relevance[best_model], self.relevance[other_model])
                output_pvalues["relevance"].append({"model1": best_model, "model2": other_model, "p value": p_value})

        avg_coherence_scores = self._compute_average(self.coherence)
        sorted_models, _ = zip(*sorted(avg_coherence_scores, key=lambda x: x[1], reverse=True))
        for i, best_model in enumerate(sorted_models):
            for other_model in sorted_models[i + 1 :]:
                p_value = _paired_bootstrap_test(self.coherence[best_model], self.coherence[other_model])
                output_pvalues["coherence"].append({"model1": best_model, "model2": other_model, "p value": p_value})

        with open(output_file_path, "w") as f:
            json.dump(dict(output_pvalues), f)<|MERGE_RESOLUTION|>--- conflicted
+++ resolved
@@ -54,13 +54,9 @@
             "rouge_l": get_rouge_function("rougeL"),
         }
         self.data_stats_metric = DataStatsMetric()
-<<<<<<< HEAD
         self.humaneval = self._load_humaneval(task)
-        self.qafacteval = self._load_qafacteval(task)
-=======
         self.task: str = task
         self.qa_fact_eval = None
->>>>>>> 36b2e413
 
         if device == "cpu":
             self.compute_faithfulness = False
@@ -216,17 +212,7 @@
         return result
 
 
-<<<<<<< HEAD
 def _paired_bootstrap_test(treatment: list, control: list, nboot: int = 10000):
-=======
-HUMAN_EVAL_CODALAB_LINK: str = (
-    "https://worksheets.codalab.org/rest/bundles/0x3fb04ae3ae024c369d048f6c2cdf16cb/"
-    "contents/blob/codalab_merged_results/{file_name}"
-)
-
-
-def _paired_bootstrap_test(treatment_list: list, control_list: list, nboot: int = 10000):
->>>>>>> 36b2e413
     """
     Computes paired bootstrap test for the Hypothesis: treament > control
 
