--- conflicted
+++ resolved
@@ -197,7 +197,6 @@
     return float(gold_set == pred_set)
 
 
-<<<<<<< HEAD
 def absolute_value_difference(gold: str, pred: str) -> float:
     def maybe_int(text: str):
         try:
@@ -209,13 +208,13 @@
     gold_val = maybe_int(gold)
     pred_val = maybe_int(pred)
     return abs(gold_val - pred_val)
-=======
+
+
 def code_eval(gold: Tuple[str, Optional[Dict]], pred: str) -> float:
     """Evaluate Code Correctness on test examples."""
     assert gold[1] is not None  # gold[1]["canonical_solution"]
     # Warning: will execute machine generated code; need to sandbox before executing
     return float(code_metrics_helper.check_correctness(gold[1], pred, 3.0)["passed"])  # type: ignore
->>>>>>> d44cbaa1
 
 
 class BasicMetric(Metric):
